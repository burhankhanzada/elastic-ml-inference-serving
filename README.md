# Elastic ML Inference Serving
**Cloud Computing Course Project - TU Ilmenau**

A machine learning inference serving system with **custom autoscaling** capabilities for Kubernetes. This project implements elastic image classification using ResNet18 with intelligent queue-based load balancing and comprehensive monitoring, designed to outperform standard Kubernetes HPA.

## 🎯 Project Objectives

- **Understand cloud elasticity**: Learn how to react when services are under/over-utilized
- **Master Container-as-a-Service (CaaS)**: Hands-on experience with Kubernetes orchestration
- **Implement custom autoscaling**: Design autoscaler that outperforms Kubernetes HPA
- **Achieve performance targets**: Server-side latency < 0.5 seconds
- **Service Level Objectives**: Balance performance, cost, and resource utilization

## 🏗️ System Architecture

![SystemArchitecture](sys_arch.png "A cute cat")


### 🔧 Core Components

1. **Load Tester**: Generates realistic workload patterns based on course-provided data
2. **Dispatcher**: Centralized queue for load balancing and request management  
3. **ML Inference Service**: ResNet18 image classification (CPU-only, 1 core per replica)
4. **Custom Autoscaler**: Queue-size based scaling that outperforms HPA
5. **Monitoring Stack**: Prometheus + Grafana for comprehensive observability

## 📋 Project Requirements

### ✅ Core Requirements
- [x] **CPU-Only Execution**: Models must run on CPU (no GPU)
- [x] **Performance Target**: Server-side latency < 0.5 seconds
- [x] **Minikube Deployment**: Run entire cluster locally
- [x] **Custom Autoscaler**: Outperform Kubernetes HPA
- [x] **Resource Constraints**: Each ML replica uses exactly 1 CPU core
- [x] **Queue-based Architecture**: Centralized dispatcher with load balancing

### 📊 Evaluation Criteria
- [x] **Comparative Analysis**: Custom autoscaler vs HPA (70% and 90% CPU targets)
- [x] **Metrics Comparison**: 99th percentile latency and CPU core usage
- [x] **Time-series Plots**: Visual comparison of performance metrics
- [x] **End-to-End Functionality**: All components working correctly

## 🚀 Quick Start

### Prerequisites

- **minikube** (v1.25+) 
- **kubectl**
- **Docker** 
- **Helm** (v3.0+)
- **Python 3.11+** (for load testing)

<<<<<<< HEAD
1. **Clone the repository**
   ```bash
   git clone https://github.com/your-username/elastic-ml-inference.git
   cd elastic-ml-inference
   git clone https://github.com/EliSchwartz/imagenet-sample-images.git
   ```
=======
### 1. Minikube Setup
>>>>>>> ab83909a

```bash
# Start minikube with required resources for course project
minikube start \
  --memory=8192 \
  --cpus=4 \
  --disk-size=20gb \
  --kubernetes-version=v1.28.0

# Enable essential addons
minikube addons enable metrics-server
minikube addons enable ingress

# Configure Docker environment
eval $(minikube docker-env)
```

<<<<<<< HEAD
1. **Start ML Inference Service**
   ```bash
   cd ml_app
   uvicorn main:app --port 8000
   ```

2. **Start Dispatcher Service** (in new terminal)
   ```bash
   cd dispatcher
   uvicorn main:app --port 8001
   ```
=======
### 2. Monitoring Stack (Prometheus + Grafana)

```bash
# Add Helm repositories
helm repo add prometheus-community https://prometheus-community.github.io/helm-charts
helm repo update
>>>>>>> ab83909a

# Create monitoring namespace
kubectl create namespace monitoring

# Install Prometheus operator with course-specific configuration
helm install prometheus prometheus-community/kube-prometheus-stack \
  --namespace monitoring \
  --set prometheus.prometheusSpec.serviceMonitorSelectorNilUsesHelmValues=false \
  --set prometheus.prometheusSpec.podMonitorSelectorNilUsesHelmValues=false \
  --set prometheus.prometheusSpec.retention=7d \
  --set grafana.adminPassword=admin123 \
  --set grafana.persistence.enabled=true
```

**Access Monitoring:**
```bash
# Prometheus UI
kubectl port-forward -n monitoring svc/prometheus-operated 9090:9090 &

# Grafana UI (admin/admin123)
kubectl port-forward -n monitoring svc/prometheus-grafana 3000:80 &
```

### 3. Application Deployment

<<<<<<< HEAD
1. **Deploy ML service**
   ```bash
   minikube start
   kubectl apply -f ml_app/ml-app-deployment.yaml
   ```
=======
```bash
# Build Docker images (ensure minikube Docker environment is active)
docker build -t ml-app:latest -f ml_app/Dockerfile .
docker build -t dispatcher-app:latest -f dispatcher/Dockerfile .
docker build -t autoscaler:latest -f custom_autoscaler/Dockerfile .
>>>>>>> ab83909a

# Create service account for autoscaler
kubectl create serviceaccount python-client-sa

# Deploy all components
kubectl apply -f ml_app/ml-app-deployment.yaml
kubectl apply -f ml_app/ml-app-servicemonitor.yaml
kubectl apply -f dispatcher/dispatcher-deployment.yaml
kubectl apply -f dispatcher/dispatcher-servicemonitor.yaml
kubectl apply -f custom_autoscaler/autoscaler-role.yaml
kubectl apply -f custom_autoscaler/autoscaler-deployment.yaml
```

### 4. Load Testing Setup

```bash
# Install course-provided load tester
pip install git+https://github.com/reconfigurable-ml-pipeline/load_tester

# Download sample images (or use your own ImageNet samples)
git clone https://github.com/EliSchwartz/imagenet-sample-images.git

# Update image directory path in load_tester.py
# Set endpoint to dispatcher service (port-forward for testing)
kubectl port-forward svc/dispatcher-service 8001:8001 &

# Run load test with course workload pattern
python load_tester.py
```

## 🔬 Experimental Evaluation

### Performance Comparison Protocol

As required by the course, run three experiments to compare autoscaling approaches:

1. **Custom Autoscaler Experiment**
2. **HPA with 70% CPU Target**  
3. **HPA with 90% CPU Target**

```bash
# Deploy HPA configurations (alternative to custom autoscaler)
kubectl apply -f hpa-70-deployment.yaml  # For 70% CPU experiment
# OR
kubectl apply -f hpa-90-deployment.yaml  # For 90% CPU experiment

# Run experiments and collect metrics:
# - 99th percentile latency
# - CPU core usage over time
# - Queue size variations
# - Scaling events timeline
```

### 📈 Metrics Collection

**Key Metrics to Track:**
- `dispatcher_queue_size` - Queue length over time
- `dispatcher_response_time_seconds` - End-to-end latency
- `ml_app_cpu_usage_percent` - CPU utilization per replica
- Pod scaling events and timing

**Expected Results:**
- Custom autoscaler should demonstrate better latency performance
- More efficient resource utilization than HPA
- Faster response to workload changes

## 🎛️ Custom Autoscaler Design

The custom autoscaler implements **queue-size based scaling** with the following logic:

```python
# Core scaling algorithm
if queue_size == 0:
    desired_replicas = MIN_REPLICAS
elif queue_size > DESIRED_QSIZE:
    desired_replicas = ceil(current_replicas * (queue_size / DESIRED_QSIZE))
else:
    desired_replicas = max(MIN_REPLICAS, ceil(current_replicas * (queue_size / DESIRED_QSIZE)))
```

**Key Parameters:**
- **Target Queue Size**: 50 requests
- **Min/Max Replicas**: 1-6 replicas
- **Cooldown Period**: 150 seconds
- **Poll Interval**: 15 seconds
- **Scaling Trigger**: Queue size deviation from target

## 📊 Monitoring Dashboard Setup

### Grafana Dashboard Panels

Create dashboards with the following visualizations:

1. **Queue Size Over Time** - Primary scaling trigger
2. **Response Latency (99th percentile)** - Performance metric
3. **CPU Utilization** - Resource efficiency
4. **Pod Count Timeline** - Scaling behavior
5. **Request Throughput** - Load patterns
6. **Memory Usage** - Resource monitoring

### Sample Queries

```prometheus
# Queue size metric
dispatcher_queue_size{job="dispatcher-service"}

# 99th percentile latency
histogram_quantile(0.99, rate(dispatcher_response_time_seconds_bucket[5m]))

# CPU utilization average
avg(ml_app_cpu_usage_percent) by (pod)
```

## 🔧 Configuration

### Environment Variables

```bash
# Dispatcher Configuration
ML_SERVICE_URL=http://ml-app-service:8000
PORT=8001

# Custom Autoscaler Settings  
PROMETHEUS_URL=http://prometheus-operated.monitoring.svc:9090
DEPLOYMENT_NAME=ml-app-deployment
DESIRED_QSIZE=50
MIN_REPLICAS=1
MAX_REPLICAS=6
```

### Resource Specifications

```yaml
# ML App Resource Requirements (per course specification)
resources:
  requests:
    cpu: 1          # Exactly 1 CPU core per replica
    memory: 1Gi
  limits:
    cpu: 1          # Enforce CPU limit
    memory: 1Gi
```

## 🐛 Troubleshooting

### Common Issues

1. **Images not found in minikube:**
   ```bash
   eval $(minikube docker-env)
   docker images | grep -E "(ml-app|dispatcher|autoscaler)"
   ```

2. **Custom metrics not appearing:**
   ```bash
   kubectl get servicemonitor
   kubectl describe servicemonitor dispatcher-monitor
   ```

3. **Autoscaler not scaling:**
   ```bash
   kubectl logs -l app=autoscaler -f
   kubectl describe clusterrolebinding autoscaler-role-binding
   ```

4. **Load tester connection issues:**
   ```bash
   kubectl port-forward svc/dispatcher-service 8001:8001
   curl http://localhost:8001/  # Test dispatcher connectivity
   ```

### Performance Optimization

```bash
# Monitor resource usage
kubectl top pods
kubectl top nodes

# Check pod readiness
kubectl get pods -w

# View scaling events
kubectl get events --sort-by=.metadata.creationTimestamp
```

## 📝 Project Deliverables

### 1. Implementation
- [ ] All components deployed and functional
- [ ] Custom autoscaler implementation
- [ ] Monitoring stack configured
- [ ] Performance targets achieved (< 0.5s latency)

### 2. Experimental Results
- [ ] Three experiment runs (Custom + HPA 70% + HPA 90%)
- [ ] 99th percentile latency comparison
- [ ] CPU core usage comparison  
- [ ] Time-series plots generated

### 3. Documentation
- [ ] System architecture documentation
- [ ] Autoscaler algorithm description
- [ ] Deployment instructions
- [ ] Performance analysis report

## 📅 Project Timeline

- **Project Submission**: July 1st, 2025
- **Presentations**: July 8th-15th, 2025

## 🎓 Academic Context

This project is part of the **Cloud Computing** course at **TU Ilmenau**, focusing on:
- **Elasticity in cloud services**
- **Container orchestration with Kubernetes**
- **Performance optimization and SLOs**
- **Custom autoscaling algorithm design**
- **Comparative analysis of scaling strategies**

---

## 📚 Additional Resources

- [Kubernetes HPA Documentation](https://kubernetes.io/docs/tasks/run-application/horizontal-pod-autoscale/)
- [Prometheus Monitoring](https://prometheus.io/docs/introduction/overview/)
- [Course Load Tester](https://github.com/reconfigurable-ml-pipeline/load_tester)
- [ImageNet Sample Images](https://github.com/EliSchwartz/imagenet-sample-images)

**Course**: Cloud Computing (SS25) - Prof. Dr. Boris Koldehofe  
**Institution**: Technische Universität Ilmenau  
**Department**: Computer Science and Automation - Distributed Systems Group<|MERGE_RESOLUTION|>--- conflicted
+++ resolved
@@ -50,16 +50,7 @@
 - **Helm** (v3.0+)
 - **Python 3.11+** (for load testing)
 
-<<<<<<< HEAD
-1. **Clone the repository**
-   ```bash
-   git clone https://github.com/your-username/elastic-ml-inference.git
-   cd elastic-ml-inference
-   git clone https://github.com/EliSchwartz/imagenet-sample-images.git
-   ```
-=======
 ### 1. Minikube Setup
->>>>>>> ab83909a
 
 ```bash
 # Start minikube with required resources for course project
@@ -77,26 +68,12 @@
 eval $(minikube docker-env)
 ```
 
-<<<<<<< HEAD
-1. **Start ML Inference Service**
-   ```bash
-   cd ml_app
-   uvicorn main:app --port 8000
-   ```
-
-2. **Start Dispatcher Service** (in new terminal)
-   ```bash
-   cd dispatcher
-   uvicorn main:app --port 8001
-   ```
-=======
 ### 2. Monitoring Stack (Prometheus + Grafana)
 
 ```bash
 # Add Helm repositories
 helm repo add prometheus-community https://prometheus-community.github.io/helm-charts
 helm repo update
->>>>>>> ab83909a
 
 # Create monitoring namespace
 kubectl create namespace monitoring
@@ -122,19 +99,11 @@
 
 ### 3. Application Deployment
 
-<<<<<<< HEAD
-1. **Deploy ML service**
-   ```bash
-   minikube start
-   kubectl apply -f ml_app/ml-app-deployment.yaml
-   ```
-=======
 ```bash
 # Build Docker images (ensure minikube Docker environment is active)
 docker build -t ml-app:latest -f ml_app/Dockerfile .
 docker build -t dispatcher-app:latest -f dispatcher/Dockerfile .
 docker build -t autoscaler:latest -f custom_autoscaler/Dockerfile .
->>>>>>> ab83909a
 
 # Create service account for autoscaler
 kubectl create serviceaccount python-client-sa
